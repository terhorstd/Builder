#
# This file is part of Builder.
#
# Builder is free software: you can redistribute it and/or modify
# it under the terms of the GNU General Public License as published by
# the Free Software Foundation, either version 3 of the License, or
# (at your option) any later version.
#
# Builder is distributed in the hope that it will be useful,
# but WITHOUT ANY WARRANTY; without even the implied warranty of
# MERCHANTABILITY or FITNESS FOR A PARTICULAR PURPOSE.  See the
# GNU General Public License for more details.
#
# You should have received a copy of the GNU General Public License
# along with Builder.  If not, see <https://www.gnu.org/licenses/>.
#

################################################################################
# Helper functions

ECHO="$(command -v echo)"
log_info() { "$ECHO" -e "\033[00;34m${@}\033[0m"; }
log_status() { "$ECHO" -e "\033[01;33m${@}\033[0m"; }
log_error() { "$ECHO" -e "\033[01;41m${@}\033[0m"; }
log_warning() { "$ECHO" -e "\033[01;31m${@}\033[0m"; }
log_success() { "$ECHO" -e "\033[00;32m${@}\033[0m"; }

split_ext() {
	case "$1" in
	*.tar.bz2) echo ".tar.bz2" ;;
	*.tar.gz) echo ".tar.gz" ;;
	*.tar.xz) echo ".tar.xz" ;;
	*.tgz) echo ".tgz" ;;
	*.zip) echo ".zip" ;;
	*) log_error "UNKNOWN EXTENSION OF FILE '$1'"; exit 1;
	esac
}

function version_gt() { test "$(printf '%s\n' "$@" | sort -V | head -n 1)" != "$1"; }

builder_info () {
	log_info "Configured variables:"
	log_info "  PLANFILE_PATH=\"${PLANFILE_PATH:- <undefined>}\""
	log_info "  PACKAGE_CACHE=\"${PACKAGE_CACHE:- <undefined>}\""
	log_info "  SOURCE_PATH=\"${SOURCE_PATH:- <undefined>}\""
	log_info "  BUILD_PATH=\"${BUILD_PATH:- <undefined>}\""
	log_info "  TARGET_PATH=\"${TARGET_PATH:- <undefined>}\""
	log_info "  MODULE_INSTALL_PATH=\"${MODULE_INSTALL_PATH:- <undefined>}\""
	log_info "  LOG_PATH=\"${LOG_PATH:- <undefined>}\""
	log_info "  MAKE_THREADS=\"${MAKE_THREADS:- <undefined>}\""
	log_info ""
	log_info "Build Variables:"
	log_info "  PACKAGE=\"${PACKAGE:- <undefined>}\""
	log_info "  VERSION=\"${VERSION:- <undefined>}\""
	log_info "  VARIANT=\"${VARIANT:- <undefined>}\""
	log_info "  PLAN=\"${PLAN:- <undefined>}\""
	log_info "  SOURCE=\"${SOURCE:- <undefined>}\""
	log_info "  TARGET=\"${TARGET:- <undefined>}\""
	log_info "  BUILD=\"${BUILD:- <undefined>}\""
	log_info "  LOG=\"${LOG:- <undefined>}\""
	log_info ""
	log_info "  CONFIGURE_OPTIONS=\"${CONFIGURE_OPTIONS:- <undefined>}\""
}
################################################################################
# Default implementation of steps


check_package_file() {
	log_status ">>> checking ${PACKAGE_FILE}..."
	# One section for each algorithm that can check the file.
	# put weakest algorithms first, so $strength can be overwritten if also stronger checks exist
	checked=false
	strength="strong"
	if [ ! -z "${MD5SUM+x}" ]; then
		echo -n "MD5: "
		md5sum -c <<<"${MD5SUM}  ${PACKAGE_FILE}"
		checked=true
		strength="MD5"
	fi
	if [ ! -z "${SHA1SUM+x}" ]; then
		echo -n "SHA1: "
		sha1sum -c <<<"${SHA1SUM}  ${PACKAGE_FILE}"
		checked=true
		strength="SHA1"
	fi
	if [ ! -z "${SHA224SUM+x}" ]; then
		echo -n "SHA224: "
		sha224sum -c <<<"${SHA224SUM}  ${PACKAGE_FILE}"
		checked=true
		strength="strong"
	fi
	if [ ! -z "${SHA256SUM+x}" ]; then
		echo -n "SHA256: "
		sha256sum -c <<<"${SHA256SUM}  ${PACKAGE_FILE}" || { echo""; echo "🚨  ERROR: UNEXPECTED PACKAGE CONTENT!";  echo; false; }
		checked=true
		strength="strong"
	fi
	if [ ! -z "${SHA384SUM+x}" ]; then
		echo -n "SHA384: "
		sha384sum -c <<<"${SHA384SUM}  ${PACKAGE_FILE}"
		checked=true
		strength="strong"
	fi
	if [ ! -z "${SHA512SUM+x}" ]; then
		echo -n "SHA512: "
		sha512sum -c <<<"${SHA512SUM}  ${PACKAGE_FILE}"
		checked=true
		strength="strong"
	fi
	if [ ! -z "${GPG_VERIFY_KEY+x}" ]; then
		# if a verify key is defined, fetch signature and check it
		if [ ! -r "${PACKAGE_FILE}.sig" ]; then
			wget "${URL}.sig" -O "${PACKAGE_FILE}.sig"
			gpg --import "$(dirname "${PLAN}")/${GPG_VERIFY_KEY}"
		fi
		echo -n "GPG Signature: "
		( cd "${PACKAGE_CACHE}";
		  gpg --verify "$(basename "${PACKAGE_FILE}").sig" )
		checked=true
		strength="strong"
	fi
	if $checked; then
		if [ "$strength" == "strong" ]; then
			log_success "... package checked! 👍"
		else
			log_warning "!!!"
			log_warning "!!! Using only weak ${strength} checksum. This does not protect the package against tampering!"
			log_warning "!!!"
			sleep 5
		fi
	else
		log_warning "!!!"
		log_warning "!!! PACKAGE FILE WAS NOT CHECKED!"
		log_warning "!!!"
		log_warning "!!! This means, that package content may change unnoticed,"
		log_warning "!!! including modifications with possibly malicious intent."
		log_warning "!!!"
		log_warning "!!! Add a checksum or signature to the plan file!"
		log_warning "!!!"
		sleep 10
	fi
}

source_prepare() {
	# This function takes the PACKAGE_FILE, checks it and puts the
	# contained source code into the SOURCE directory
	log_status ">>> prepare source"
	EXT="$(split_ext "${URL}")" || { echo "$EXT"; false; }
	PACKAGE_FILE="${PACKAGE_CACHE}/${PACKAGE}-${VERSION}${EXT}"
	mkdir -pv "$(dirname "${PACKAGE_FILE}")"
	if [ ! -r "${PACKAGE_FILE}" ]; then
		log_status ">>> downloading $(basename "${PACKAGE_FILE}") from ${URL}"
		wget "${URL}" -O "${PACKAGE_FILE}"
	fi
	check_package_file
	if [ ! -d "${SOURCE}" ]; then
		mkdir -pv "${SOURCE}"
		cd "${SOURCE}"
		log_info "extracting ${PACKAGE_FILE}"
		case "$(basename "${URL}")" in
		    *.tar.gz | *.tgz)
			tar -xzf "${PACKAGE_FILE}" --strip-components=1
			;;
		    *.tar.bz2 | *.tbz)
			tar -xjf "${PACKAGE_FILE}" --strip-components=1
			;;
		    *.tar.xz)
			tar -xJf "${PACKAGE_FILE}" --strip-components=1
			;;
		    *.zip)
			unzip "${PACKAGE_FILE}"
			cd "$SOURCE"
			base_source="$(basename "${SOURCE}")"
			mv "$base_source"/* .
			rm -r "$base_source"
			;;
		    *)
			log_error "NO RULE HOW TO EXTRACT '${PACKAGE_FILE}'";
			exit 1;
		esac
	fi
}

build_prepare() {
	log_status ">>> prepare build"
	if [ -d "${BUILD}" ]; then
		read -p "sure you want to delete ${BUILD}? (ctrl-c for NO)"
		rm -vrf "${BUILD}"
	fi
	mkdir -pv "${BUILD}"
	mkdir -pv "${LOG}"
}

build_package () {
	log_status ">>> build ${PACKAGE}/${VERSION}/${VARIANT}..."
	cd "${BUILD}"
	set -x
	"${SOURCE}/configure" --prefix="${TARGET}" --srcdir="${SOURCE}" ${CONFIGURE_OPTIONS:-} 2>&1 | tee "${LOG}/configure.log"
	make -j ${MAKE_THREADS:-$(nproc)} 2>&1 | tee "${LOG}/make.log"
	set +x
}

build_test () {
	log_status ">>> no tests defined."
}

build_install () {
	log_status ">>> installing..."
	make install 2>&1 | tee "${LOG}/make-install.log"
}

module_capture_prereq () {
	# This function returns the module system "prereq" lines
	# built from the curently loaded modules listed in `$LOADEDMODULES`
	MODULES="${LOADEDMODULES:-}"
	for dep in ${MODULES//:/ }; do
		echo -n "prereq $dep\\n"
	done
}

module_install () {
	AUTOMATIC_BUILD_WARNING=" This file was automatically produced by Builder.\n# Any changes may be overwritten without notice.\n#\n# Please see ${BUILDER_PATH} for details."

	PREREQ_DEPENDS="$(module_capture_prereq)"
	if [ -r "${PLAN}.module" ]; then
		module_path="${MODULE_INSTALL_PATH}/${PACKAGE}/${VERSION}/${VARIANT}"
		#PYTHON_SCRIPTS="$(python -c "import sysconfig; print(sysconfig.get_path('scripts'))")"
		#PYTHON_PLATLIB="$(python -c "import sysconfig; print(sysconfig.get_path('platlib'))")"
		#PYTHON_PURELIB="$(python -c "import sysconfig; print(sysconfig.get_path('purelib'))")"
		#PYTHON_SITEPKG="$(python -c "import sysconfig; from pathlib import Path; print(Path(sysconfig.get_path('purelib')).relative_to(sysconfig.get_path('data')))")"
		log_status ">>> installing module file to ${module_path}"
		mkdir -pv "$(dirname "${module_path}")"
		module="$(cat "${PLAN}.module")"
		if version_gt $BASH_VERSION 4.4; then
			echo "${module@P}" >"${module_path}"
		else
			# this is a bad substitute for the power of the bash>4.4 notation.
			echo "${module}" | sed \
			    -e 's%\\\$%__NOT_BUILDER_DOLLAR__%g' \
			    -e "s%\${\?AUTOMATIC_BUILD_WARNING}\?%$AUTOMATIC_BUILD_WARNING%g" \
			    -e "s%\${\?BUILDER_PATH}\?%$BUILDER_PATH%g" \
			    -e "s%\${\?PLANFILE_PATH}\?%$PLANFILE_PATH%g" \
			    -e "s%\${\?PACKAGE_CACHE}\?%$PACKAGE_CACHE%g" \
			    -e "s%\${\?SOURCE_PATH}\?%$SOURCE_PATH%g" \
			    -e "s%\${\?BUILD_PATH}\?%$BUILD_PATH%g" \
			    -e "s%\${\?TARGET_PATH}\?%$TARGET_PATH%g" \
			    -e "s%\${\?MODULE_INSTALL_PATH}\?%$MODULE_INSTALL_PATH%g" \
			    -e "s%\${\?LOG_PATH}\?%$LOG_PATH%g" \
			    -e "s%\${\?PACKAGE}\?%$PACKAGE%g" \
			    -e "s%\${\?VERSION}\?%$VERSION%g" \
			    -e "s%\${\?VARIANT}\?%$VARIANT%g" \
			    -e "s%\${\?PLAN}\?%$PLAN%g" \
			    -e "s%\${\?SOURCE}\?%$SOURCE%g" \
			    -e "s%\${\?TARGET}\?%$TARGET%g" \
			    -e "s%\${\?BUILD}\?%$BUILD%g" \
			    -e "s%\${\?LOG}\?%$LOG%g" \
<<<<<<< HEAD
			    -e "s%\${\?PREREQ_DEPENDS}\?%$PREREQ_DEPENDS%g" \
=======
			    -e "s%\${\?VIRTUAL_ENV}\?%${VIRTUAL_ENV:-/}%g" \
>>>>>>> 4faf6413
			    -e 's%__NOT_BUILDER_DOLLAR__%$%g' \
			       > "${module_path}"
			    #-e "s%\${\?PYTHON_SCRIPTS}\?%$PYTHON_SCRIPTS%g" \
			    #-e "s%\${\?PYTHON_PLATLIB}\?%$PYTHON_PLATLIB%g" \
			    #-e "s%\${\?PYTHON_PURELIB}\?%$PYTHON_PURELIB%g" \
			    #-e "s%\${\?PYTHON_SITEPKG}\?%$PYTHON_SITEPKG%g" \
		fi
		if ! echo "${MODULEPATH}" | grep "${MODULE_INSTALL_PATH}" >/dev/null; then
			log_info ">>>"
			log_info ">>> Info: MODULE_INSTALL_PATH is not in your MODULEPATH"
			log_info ">>>       You may want to add the following line to your startup"
			log_info ">>>       scripts like ~/.bashrc:"
			log_info ">>>"
			log_info ">>>       export MODULEPATH=\$MODULEPATH:${MODULE_INSTALL_PATH}"
			log_info ">>>"
		else
			log_success ">>> use 'module avail' to see and e.g. 'module load ${PACKAGE}/${VERSION}' to load modules."
		fi
	else
		log_status ">>> no modulefile template found. skipping."
	fi
}

build_install_test () {
	log_status ">>> no install-tests defined."
}<|MERGE_RESOLUTION|>--- conflicted
+++ resolved
@@ -254,11 +254,8 @@
 			    -e "s%\${\?TARGET}\?%$TARGET%g" \
 			    -e "s%\${\?BUILD}\?%$BUILD%g" \
 			    -e "s%\${\?LOG}\?%$LOG%g" \
-<<<<<<< HEAD
 			    -e "s%\${\?PREREQ_DEPENDS}\?%$PREREQ_DEPENDS%g" \
-=======
 			    -e "s%\${\?VIRTUAL_ENV}\?%${VIRTUAL_ENV:-/}%g" \
->>>>>>> 4faf6413
 			    -e 's%__NOT_BUILDER_DOLLAR__%$%g' \
 			       > "${module_path}"
 			    #-e "s%\${\?PYTHON_SCRIPTS}\?%$PYTHON_SCRIPTS%g" \
