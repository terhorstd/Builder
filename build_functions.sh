#
# This file is part of Builder.
#
# Builder is free software: you can redistribute it and/or modify
# it under the terms of the GNU General Public License as published by
# the Free Software Foundation, either version 3 of the License, or
# (at your option) any later version.
#
# Builder is distributed in the hope that it will be useful,
# but WITHOUT ANY WARRANTY; without even the implied warranty of
# MERCHANTABILITY or FITNESS FOR A PARTICULAR PURPOSE.  See the
# GNU General Public License for more details.
#
# You should have received a copy of the GNU General Public License
# along with Builder.  If not, see <https://www.gnu.org/licenses/>.
#

################################################################################
# Helper functions

ECHO="$(which echo)"
log_info() { "$ECHO" -e "\033[00;34m${@}\033[0m"; }
log_status() { "$ECHO" -e "\033[01;33m${@}\033[0m"; }
log_error() { "$ECHO" -e "\033[01;41m${@}\033[0m"; }
log_warning() { "$ECHO" -e "\033[01;31m${@}\033[0m"; }
log_success() { "$ECHO" -e "\033[00;32m${@}\033[0m"; }

split_ext() {
	case "$1" in
	*.tar.bz2) echo ".tar.bz2" ;;
	*.tar.gz) echo ".tar.gz" ;;
	*.tar.xz) echo ".tar.xz" ;;
	*.tgz) echo ".tgz" ;;
	*.zip) echo ".zip" ;;
	*) log_error "UNKNOWN EXTENSION OF FILE '$1'"; exit 1;
	esac
}

function version_gt() { test "$(printf '%s\n' "$@" | sort -V | head -n 1)" != "$1"; }

builder_info () {
	log_info "Configured variables:"
	log_info "  PLANFILE_PATH=${PLANFILE_PATH:- <undefined>}"
	log_info "  PACKAGE_CACHE=${PACKAGE_CACHE:- <undefined>}"
	log_info "  SOURCE_PATH=${SOURCE_PATH:- <undefined>}"
	log_info "  BUILD_PATH=${BUILD_PATH:- <undefined>}"
	log_info "  TARGET_PATH=${TARGET_PATH:- <undefined>}"
	log_info "  MODULE_INSTALL_PATH=${MODULE_INSTALL_PATH:- <undefined>}"
	log_info "  LOG_PATH=${LOG_PATH:- <undefined>}"
	log_info ""
	log_info "Build Variables:"
	log_info "  PACKAGE=${PACKAGE:- <undefined>}"
	log_info "  VERSION=${VERSION:- <undefined>}"
	log_info "  VARIANT=${VARIANT:- <undefined>}"
	log_info "  PLAN=${PLAN:- <undefined>}"
	log_info "  SOURCE=${SOURCE:- <undefined>}"
	log_info "  TARGET=${TARGET:- <undefined>}"
	log_info "  BUILD=${BUILD:- <undefined>}"
	log_info "  LOG=${LOG:- <undefined>}"
}
################################################################################
# Default implementation of steps


check_package_file() {
	log_status ">>> checking ${PACKAGE_FILE}..."
	# One section for each algorithm that can check the file.
	# put weakest algorithms first, so $strength can be overwritten if also stronger checks exist
	checked=false
	strength="strong"
	if [ ! -z "${MD5SUM+x}" ]; then
		echo -n "MD5: "
		md5sum -c <<<"${MD5SUM}  ${PACKAGE_FILE}"
		checked=true
		strength="MD5"
	fi
	if [ ! -z "${SHA1SUM+x}" ]; then
		echo -n "SHA1: "
		sha1sum -c <<<"${SHA1SUM}  ${PACKAGE_FILE}"
		checked=true
		strength="SHA1"
	fi
	if [ ! -z "${SHA224SUM+x}" ]; then
		echo -n "SHA224: "
		sha224sum -c <<<"${SHA224SUM}  ${PACKAGE_FILE}"
		checked=true
		strength="strong"
	fi
	if [ ! -z "${SHA256SUM+x}" ]; then
		echo -n "SHA256: "
		sha256sum -c <<<"${SHA256SUM}  ${PACKAGE_FILE}" || { echo""; echo "🚨  ERROR: UNEXPECTED PACKAGE CONTENT!";  echo; false; }
		checked=true
		strength="strong"
	fi
	if [ ! -z "${SHA384SUM+x}" ]; then
		echo -n "SHA384: "
		sha384sum -c <<<"${SHA384SUM}  ${PACKAGE_FILE}"
		checked=true
		strength="strong"
	fi
	if [ ! -z "${SHA512SUM+x}" ]; then
		echo -n "SHA512: "
		sha512sum -c <<<"${SHA512SUM}  ${PACKAGE_FILE}"
		checked=true
		strength="strong"
	fi
	if [ ! -z "${GPG_VERIFY_KEY+x}" ]; then
		# if a verify key is defined, fetch signature and check it
		if [ ! -r "${PACKAGE_FILE}.sig" ]; then
			wget "${URL}.sig" -O "${PACKAGE_FILE}.sig"
			gpg --import "$(dirname "${PLAN}")/${GPG_VERIFY_KEY}"
		fi
		echo -n "GPG Signature: "
		( cd "${PACKAGE_CACHE}";
		  gpg --verify "$(basename "${PACKAGE_FILE}").sig" )
		checked=true
		strength="strong"
	fi
	if $checked; then
		if [ "$strength" == "strong" ]; then
			log_success "... package checked! 👍"
		else
			log_warning "!!!"
			log_warning "!!! Using only weak ${strength} checksum. This does not protect the package against tampering!"
			log_warning "!!!"
			sleep 5
		fi
	else
		log_warning "!!!"
		log_warning "!!! PACKAGE FILE WAS NOT CHECKED!"
		log_warning "!!!"
		log_warning "!!! This means, that package content may change unnoticed,"
		log_warning "!!! including modifications with possibly malicious intent."
		log_warning "!!!"
		log_warning "!!! Add a checksum or signature to the plan file!"
		log_warning "!!!"
		sleep 10
	fi
}

source_prepare() {
	# This function takes the PACKAGE_FILE, checks it and puts the
	# contained source code into the SOURCE directory
	log_status ">>> prepare source"
	EXT="$(split_ext "${URL}")" || { echo "$EXT"; false; }
	PACKAGE_FILE="${PACKAGE_CACHE}/${PACKAGE}-${VERSION}${EXT}"
	mkdir -pv "$(dirname "${PACKAGE_FILE}")"
	if [ ! -r "${PACKAGE_FILE}" ]; then
		log_status ">>> downloading $(basename "${PACKAGE_FILE}") from ${URL}"
		wget "${URL}" -O "${PACKAGE_FILE}"
	fi
	check_package_file
	if [ ! -d "${SOURCE}" ]; then
		mkdir -pv "${SOURCE}"
		cd "${SOURCE}"
		log_info "extracting ${PACKAGE_FILE}"
		case "$(basename "${URL}")" in
		    *.tar.gz | *.tgz)
			tar -xzf "${PACKAGE_FILE}" --strip-components=1
			;;
		    *.tar.bz2 | *.tbz)
			tar -xjf "${PACKAGE_FILE}" --strip-components=1
			;;
		    *.tar.xz)
			tar -xJf "${PACKAGE_FILE}" --strip-components=1
			;;
		    *.zip)
			unzip "${PACKAGE_FILE}"
			cd "$SOURCE"
			base_source="$(basename "${SOURCE}")"
			mv $base_source/* .
			rm -r $base_source
			;;
		    *)
			log_error "NO RULE HOW TO EXTRACT '${PACKAGE_FILE}'";
			exit 1;
		esac
	fi
}

build_prepare() {
	log_status ">>> prepare build"
	if [ -d "${BUILD}" ]; then
		read -p "sure you want to delete ${BUILD}? (ctrl-c for NO)"
		rm -vrf "${BUILD}"
	fi
	mkdir -pv "${BUILD}"
	mkdir -pv "${LOG}"
}

build_package () {
	log_status ">>> build ${PACKAGE}/${VERSION}/${VARIANT}..."
	cd "${BUILD}"
	set -x
<<<<<<< HEAD
	bash -c "\"${SOURCE}/configure\" --prefix=\"${TARGET}\" --srcdir=\"${SOURCE}\" |& tee \"${LOG}/configure.log\""
=======
	"${SOURCE}/configure" --prefix="${TARGET}" --srcdir="${SOURCE}" ${CONFIGURE_OPTIONS:-} |& tee "${LOG}/configure.log"
>>>>>>> 683dcdb9
	make -j $(( $(nproc) / 4 )) |& tee "${LOG}/make.log"
	set +x
}

build_test () {
	log_status ">>> no tests defined."
}

build_install () {
	log_status ">>> installing..."
	make install |& tee "${LOG}/make-install.log"
}

module_install () {
	AUTOMATIC_BUILD_WARNING=" This file was automatically produced by Builder.\n# Any changes may be overwritten without notice.\n#\n# Please see ${BUILDER_PATH} for details."
	if [ -r "${PLAN}.module" ]; then
		module_path="${MODULE_INSTALL_PATH}/${PACKAGE}/${VERSION}/${VARIANT}"
		log_status ">>> installing module file to ${module_path}"
		mkdir -pv "$(dirname "${module_path}")"
		module="$(cat "${PLAN}.module")"
		if version_gt $BASH_VERSION 4.4; then
			echo "${module@P}" >"${module_path}"
		else
			# this is a bad substitute for the power of the bash>4.4 notation.
			echo "${module}" | sed \
			    -e 's%\\\$%__NOT_BUILDER_DOLLAR__%g' \
			    -e "s%\${\?AUTOMATIC_BUILD_WARNING}\?%$AUTOMATIC_BUILD_WARNING%g" \
			    -e "s%\${\?BUILDER_PATH}\?%$BUILDER_PATH%g" \
			    -e "s%\${\?PLANFILE_PATH}\?%$PLANFILE_PATH%g" \
			    -e "s%\${\?PACKAGE_CACHE}\?%$PACKAGE_CACHE%g" \
			    -e "s%\${\?SOURCE_PATH}\?%$SOURCE_PATH%g" \
			    -e "s%\${\?BUILD_PATH}\?%$BUILD_PATH%g" \
			    -e "s%\${\?TARGET_PATH}\?%$TARGET_PATH%g" \
			    -e "s%\${\?MODULE_INSTALL_PATH}\?%$MODULE_INSTALL_PATH%g" \
			    -e "s%\${\?LOG_PATH}\?%$LOG_PATH%g" \
			    -e "s%\${\?PACKAGE}\?%$PACKAGE%g" \
			    -e "s%\${\?VERSION}\?%$VERSION%g" \
			    -e "s%\${\?VARIANT}\?%$VARIANT%g" \
			    -e "s%\${\?PLAN}\?%$PLAN%g" \
			    -e "s%\${\?SOURCE}\?%$SOURCE%g" \
			    -e "s%\${\?TARGET}\?%$TARGET%g" \
			    -e "s%\${\?BUILD}\?%$BUILD%g" \
			    -e "s%\${\?LOG}\?%$LOG%g" \
			    -e 's%__NOT_BUILDER_DOLLAR__%$%g' \
			       > "${module_path}"
		fi
		if ! echo "${MODULEPATH}" | grep "${MODULE_INSTALL_PATH}" >/dev/null; then
			log_info ">>>"
			log_info ">>> Info: MODULE_INSTALL_PATH is not in your MODULEPATH"
			log_info ">>>       You may want to add the following line to your startup"
			log_info ">>>       scripts like ~/.bashrc:"
			log_info ">>>"
			log_info ">>>       export MODULEPATH=\$MODULEPATH:${MODULE_INSTALL_PATH}"
			log_info ">>>"
		else
			log_success ">>> use 'module avail' to see and e.g. 'module load ${PACKAGE}/${VERSION}' to load modules."
		fi
	else
		log_status ">>> no modulefile template found. skipping."
	fi
}

build_install_test () {
	log_status ">>> no install-tests defined."
}<|MERGE_RESOLUTION|>--- conflicted
+++ resolved
@@ -192,11 +192,7 @@
 	log_status ">>> build ${PACKAGE}/${VERSION}/${VARIANT}..."
 	cd "${BUILD}"
 	set -x
-<<<<<<< HEAD
-	bash -c "\"${SOURCE}/configure\" --prefix=\"${TARGET}\" --srcdir=\"${SOURCE}\" |& tee \"${LOG}/configure.log\""
-=======
 	"${SOURCE}/configure" --prefix="${TARGET}" --srcdir="${SOURCE}" ${CONFIGURE_OPTIONS:-} |& tee "${LOG}/configure.log"
->>>>>>> 683dcdb9
 	make -j $(( $(nproc) / 4 )) |& tee "${LOG}/make.log"
 	set +x
 }
