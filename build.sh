#!/bin/bash
#
# This file is part of Builder.
#
# Builder is free software: you can redistribute it and/or modify
# it under the terms of the GNU General Public License as published by
# the Free Software Foundation, either version 3 of the License, or
# (at your option) any later version.
#
# Builder is distributed in the hope that it will be useful,
# but WITHOUT ANY WARRANTY; without even the implied warranty of
# MERCHANTABILITY or FITNESS FOR A PARTICULAR PURPOSE.  See the
# GNU General Public License for more details.
#
# You should have received a copy of the GNU General Public License
# along with Builder.  If not, see <https://www.gnu.org/licenses/>.
#
set -euo pipefail
if [ -z "${BUILDER_PATH+x}" ]; then
	BUILDER_PATH="$(dirname "$(realpath "$0")")"
fi


# # # # # # # # # # # # # # # # # # # # # # # # # # # # # # # # # # # # # # # #
# Comman line parsing

PACKAGE=${1:-help}
shift || true
case "$PACKAGE" in
*help | -h)
	cat <<ENDHELP
Usage: build -h|--help
       build configure
       build <package> [<version>] [<variant>]

  Install software as given in a build plan identifed by <package>, <version>
  and optional <variant>. If no <variant> is given, the "default" variant will
  be built.

Options:

  -h or --help       this text is printed
  configure          installs ~/.buildrc and exits


  Builder  Copyright (C) 2020  Dennis Terhorst, Forschungszentrum Jülich GmbH/INM-6
  This program comes with ABSOLUTELY NO WARRANTY; for details type 'build help'.
  This is free software, and you are welcome to redistribute it under certain
  conditions; see '${BUILDER_PATH}/LICENSE' for details.

ENDHELP
	exit 0
	;;
esac


# # # # # # # # # # # # # # # # # # # # # # # # # # # # # # # # # # # # # # # #
# Setup Builder configuration

if [ "${PACKAGE}" == "configure" -a -e "${HOME}/.buildrc" ]; then
	cat <<ENDNOTICE
!!!
!!! ~/.buildrc already exists.
!!!
!!! Edit manually or delete it to install a new default configuration.
!!!
ENDNOTICE
fi
if [ ! -e "${HOME}/.buildrc" ]; then
	echo ">>> installing default configuration '${HOME}/.buildrc'..."
	cat >"${HOME}/.buildrc" <<ENDRC
#
# This is the configuration file for Builder
#
# If you use environment or Builder internal variables to define paths, you
# have to escape the dollar '\\\$' to defer evaluation to the actual build
# time.
#
# Builder internal variables are evaluated in the following order:
# SOURCE, TARGET, BUILD, LOG
# Each definition can reference only preceeding ones.

# storage of all build plans
PLANFILE_PATH=${BUILDER_PATH}/plans

# storage of all package archives (like .tar.gz files)
PACKAGE_CACHE=\${HOME}/src

# temporary storage of source files (extracted from tar-balls)
SOURCE_PATH=\${HOME}/build/src

# location for out-of-tree builds
BUILD_PATH=\${HOME}/build

# install path (usually used as --prefix)
TARGET_PATH=\${HOME}/install

# module install path. If defined and a template file
# '<package>/<version>/<variant>.module' exists, it will be filled and copied
# to '<MODULE_INSTALL_PATH>/<package>/<version>/<variant>'.
MODULE_INSTALL_PATH=\${HOME}/modules

# path where to store logfiles of the build
LOG_PATH=\\\${BUILD}/logs

# define the number of cores to use in standard build_package()
<<<<<<< HEAD
#MAKE_THREADS=(( \$(nproc) / 4 ))
=======
#MAKE_THREADS=\$(( \$(nproc) / 4 ))
>>>>>>> 0b47e3c6
ENDRC
	cat "${HOME}/.buildrc"
	cat <<ENDNOTE
!!!
!!! You probably want to modify at least the \$TARGET_PATH in your
!!! configuration in '~/.buildrc'.
!!!
ENDNOTE
	echo -e "\n>>> default configuration has been written to"
	echo -e "    ${HOME}/.buildrc\n"
	if [ "$PACKAGE" != "configure" ]; then
		echo "!!! Please check that the guessed paths are correct and"
		echo "!!! rerun the build command."
		echo -e "\n>>> Stopping here, to be sure."
		exit 1
	fi
fi

# load configuration
if [ -r "${HOME}/.buildrc" ]; then
	. "${HOME}/.buildrc"
else
	echo "ERROR: Could not read ~/.buildrc"
	exit 1
fi

# load Builder function library
if [ ! -r "${BUILDER_PATH}/build_functions.sh" ]; then
	echo "ERROR: could not find Builder functions!"
	exit 1
fi
. "${BUILDER_PATH}/build_functions.sh"
if [ "${PACKAGE}" == "configure" ]; then
	exit 1
fi


# # # # # # # # # # # # # # # # # # # # # # # # # # # # # # # # # # # # # # # #
# set up builder variables for the plan files

if [ -z ${1+x} ]; then
	log_warning ">>>"
	log_warning ">>> No version specified!"
	guess="$(ls -1 "${PLANFILE_PATH}/${PACKAGE}" | grep '^[0-9]\+\.[0-9]\+.*' | sort -V | tail -n1)"
	log_warning ">>> Guessing you want the latest available version:"
	log_warning ">>>    ${PACKAGE}-${guess}"
	log_warning ">>>"
	VERSION="${guess}"
else
	VERSION="${1}"	# keep version as $1 in $@ to hand it to the build scrips!
fi
VARIANT="${2:-default}"	# optional variant
log_status ">>> set up build of ${PACKAGE} ${VERSION} (${VARIANT} variant)..."

if version_gt $BASH_VERSION 4.4; then
	SOURCE="${SOURCE_PATH@P}/${PACKAGE}-${VERSION}"
	TARGET="${TARGET_PATH@P}/${PACKAGE}/${VERSION}/${VARIANT}"
	BUILD="${BUILD_PATH@P}/${PACKAGE}/${VERSION}/${VARIANT}"
	LOG="${LOG_PATH@P}"
else
	SOURCE="$(eval echo "${SOURCE_PATH}/${PACKAGE}-${VERSION}")"
	TARGET="$(eval echo "${TARGET_PATH}/${PACKAGE}/${VERSION}/${VARIANT}")"
	BUILD="$(eval echo "${BUILD_PATH}/${PACKAGE}/${VERSION}/${VARIANT}")"
	LOG="$(eval echo "${LOG_PATH}")"
fi


# # # # # # # # # # # # # # # # # # # # # # # # # # # # # # # # # # # # # # # #
# Load the build plan
log_status ">>> loading the build plan..."
PLAN="${PLANFILE_PATH}/${PACKAGE}/${VERSION}/${VARIANT}"
. "${PLAN}"

log_status ">>> build environment information"
builder_info

# # # # # # # # # # # # # # # # # # # # # # # # # # # # # # # # # # # # # # # #
# Run build sequence
log_success "\nPRESS ENTER TO START"
read

source_prepare
build_prepare
build_package
build_test
build_install
build_install_test
module_install

log_success ">>>\n>>> done.\n>>>"<|MERGE_RESOLUTION|>--- conflicted
+++ resolved
@@ -104,11 +104,7 @@
 LOG_PATH=\\\${BUILD}/logs
 
 # define the number of cores to use in standard build_package()
-<<<<<<< HEAD
-#MAKE_THREADS=(( \$(nproc) / 4 ))
-=======
 #MAKE_THREADS=\$(( \$(nproc) / 4 ))
->>>>>>> 0b47e3c6
 ENDRC
 	cat "${HOME}/.buildrc"
 	cat <<ENDNOTE
