#!/bin/bash
#
# This file is part of Builder.
#
# Builder is free software: you can redistribute it and/or modify
# it under the terms of the GNU General Public License as published by
# the Free Software Foundation, either version 3 of the License, or
# (at your option) any later version.
#
# Builder is distributed in the hope that it will be useful,
# but WITHOUT ANY WARRANTY; without even the implied warranty of
# MERCHANTABILITY or FITNESS FOR A PARTICULAR PURPOSE.  See the
# GNU General Public License for more details.
#
# You should have received a copy of the GNU General Public License
# along with Builder.  If not, see <https://www.gnu.org/licenses/>.
#

URL=ftp://mama.indstate.edu/linux/${PACKAGE}/${PACKAGE}-${VERSION}.tgz

# this checksum was not officially provided, but taken from downloaded 1.8.0
# tar-ball
SHA256SUM=715d5d4b434321ce74706d0dd067505bb60c5ea83b5f0b3655dae40aa6f9b7c2

log_warning "WARNING: This build re-assigns \$TARGET path to $TARGET, because tree build process does not handle spaces..."
sleep 5

build_prepare() {
	log_status ">>> prepare build"
	if [ -d "${BUILD}" ]; then
		read -p "sure you want to delete ${BUILD}? (ctrl-c for NO)"
		rm -vrf "${BUILD}"
	fi
	# tree specific:
	log_status "resetting \$TARGET back to ${TREE_ORIGINAL_TARGET}"
	TREE_ORIGINAL_TARGET="$TARGET"
	TARGET="/tmp/Builder/tree-tmp"
	log_status "REDIRECTED \$TARGET path to $TARGET, because tree build process does not handle spaces..."
	mkdir -pv "$(dirname "${BUILD}")"
	cp -rv "${SOURCE}" "${BUILD}"	# not actually an out-of-tree-build
	cd "${BUILD}"
	sed -i -e "s%prefix = .*%prefix = ${TARGET}%" Makefile

	# write a dummy configure script, so that we can use Builder standard build_package()
	(
		cd "${SOURCE}"
<<<<<<< HEAD
		test ! -e configure || { log_error "actually a configure file already exists, this is unexpected"; false; }   # take care not to overwrite an eventually existing file
=======
		#test ! -e configure    # take care not to overwrite an eventually existing file
>>>>>>> acc720fa
		echo "#!/bin/sh" >configure
		echo "echo 'dummy configure'" >>configure
		chmod u+x configure
	)
	mkdir -pv "${LOG}"
	log_status "resetting \$TARGET back to ${TREE_ORIGINAL_TARGET}"
	TARGET="${TREE_ORIGINAL_TARGET}"
}

build_install_test() {
	log_warning "mis-using install-test for fixing tweaked installation path..."
	mkdir -pv "$(dirname "${TREE_ORIGINAL_TARGET}")"
	mv -v "${TARGET}" "${TREE_ORIGINAL_TARGET}"
}<|MERGE_RESOLUTION|>--- conflicted
+++ resolved
@@ -44,11 +44,7 @@
 	# write a dummy configure script, so that we can use Builder standard build_package()
 	(
 		cd "${SOURCE}"
-<<<<<<< HEAD
-		test ! -e configure || { log_error "actually a configure file already exists, this is unexpected"; false; }   # take care not to overwrite an eventually existing file
-=======
-		#test ! -e configure    # take care not to overwrite an eventually existing file
->>>>>>> acc720fa
+		test ! -e configure || { log_warning "actually a configure file already exists, this is unexpected"; }   # take care not to overwrite an eventually existing file
 		echo "#!/bin/sh" >configure
 		echo "echo 'dummy configure'" >>configure
 		chmod u+x configure
